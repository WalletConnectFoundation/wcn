--- conflicted
+++ resolved
@@ -19,15 +19,12 @@
 
 # Org
 wc = { workspace = true, features = ["future", "metrics"] }
-<<<<<<< HEAD
 
 # Derives
-=======
-strum = { workspace = true }
->>>>>>> 565678d8
 derive_more = { workspace = true, features = ["from", "try_into"] }
 derive-where = { workspace = true }
 thiserror = { workspace = true }
+strum = { workspace = true }
 
 # General purpose
 tap = { workspace = true }
