--- conflicted
+++ resolved
@@ -58,11 +58,7 @@
     /// Returns namespace of this [`Key`].
     pub fn namespace(&self) -> Option<&[u8; Self::NAMESPACE_LEN]> {
         match *self.0.first()? {
-<<<<<<< HEAD
-            Self::KIND_PRIVATE => Some(self.0[1..=Self::NAMESPACE_LEN + 1].try_into().unwrap()),
-=======
             Self::KIND_PRIVATE => Some(self.0[1..][..Self::NAMESPACE_LEN].try_into().ok()?),
->>>>>>> 6f157c5c
             _ => None,
         }
     }
