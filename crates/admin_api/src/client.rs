--- conflicted
+++ resolved
@@ -4,12 +4,8 @@
     wcn_rpc::{
         client::middleware::{Timeouts, WithTimeouts, WithTimeoutsExt as _},
         identity::Keypair,
-<<<<<<< HEAD
         transport::{self, NoHandshake},
-=======
-        transport::NoHandshake,
         PeerAddr,
->>>>>>> 7a149fd3
     },
 };
 
