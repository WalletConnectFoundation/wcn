# WCN Justfile
wcn-binary-crate            := "."

export WCN_JUST_ROOT        := justfile_directory()

# Default to listing recipes
_default:
  @just --list --list-prefix '  > '

# Open project documentation in your local browser
docs: (_build-docs "open" "nodeps")
  @echo '==> Opening documentation in system browser'

# Fast check project for errors
check:
  @echo '==> Checking project for compile errors'
  cargo check --workspace --all-features

# Build service for development
build:
  @echo '==> Building project'
  cargo build

# Build project documentation
build-docs: (_build-docs "" "nodeps")

# Run the service
run: build
  @echo '==> Running project (ctrl+c to exit)'
  cargo run

# Run project test suite, skipping storage tests
test:
  @echo '==> Testing project (default)'
  cargo nextest run --workspace # --features=relay-tests

# Run project test suite, including storage tests (requires storage docker services to be running)
test-all:
  @echo '==> Testing project (all features)'
  cargo nextest run --workspace --all-features

# Run test from project documentation
test-doc:
  @echo '==> Testing project docs'
  cargo test --workspace --doc --all-features

# Clean build artifacts
clean:
  @echo '==> Cleaning project target/*'
  cargo clean

# Clean /tmp test folder
clean-tmp:
  @echo '==> Cleaning /tmp/wcn'
  rm -rf /tmp/wcn

<<<<<<< HEAD
# Build WCN docker image
build-docker:
  @echo '=> Build WCN docker image'
  docker compose -f ./docker-compose.yml build

# Start WCN sandbox cluster on docker
run-docker:
  @echo '==> Start WCN sandbox cluster on docker'
  docker compose -f ./docker-compose.yml up -d

# Stop WCN sandbox cluster on docker
stop-docker:
  @echo '==> Stop WCN sandbox cluster on docker'
  docker compose -f ./docker-compose.yml down


run-docker-all:
  @echo '==> Start WCN sandbox cluster on docker'
  docker compose -f ./docker-compose.yml --profile oracle up -d
  @sleep 2
  @sh ./infra/load_anvil_state.sh


stop-docker-all:
  @echo '==> Stop WCN sandbox cluster on docker'
  docker compose -f ./docker-compose.yml --profile oracle down


# Clean up docker WCN sandbox cluster
clean-docker:
  @echo '==> Clean WCN sandbox cluster on docker'
  docker compose  -f ./docker-compose.yml stop
  docker compose -f ./docker-compose.yml rm -f

# List services running on docker
ps-docker:
  @echo '==> List services on docker'
  docker compose -f ./docker-compose.yml ps

=======
>>>>>>> 7a2261a8
# Bumps the binary version to the given version
bump-version to: (_bump-cargo-version to wcn-binary-crate + "/Cargo.toml")

# Lint the project for any quality issues
lint: check fmt clippy commit-check clean-tmp

devloop: lint test-doc test

# Run project linter
clippy:
  #!/bin/bash
  set -euo pipefail

  if command -v cargo-clippy >/dev/null; then
    echo '==> Running clippy'
    cargo +nightly clippy --workspace --all-targets --all-features --tests -- -D warnings
  else
    echo '==> clippy not found in PATH, skipping'
    echo '    ^^^^^^ To install `rustup component add clippy`, see https://github.com/rust-lang/rust-clippy for details'
  fi

# Run code formatting check
fmt:
  #!/bin/bash
  set -euo pipefail

  if command -v cargo-fmt >/dev/null; then
    echo '==> Running rustfmt'
    cargo +nightly fmt --all
  else
    echo '==> rustfmt not found in PATH, skipping'
    echo '    ^^^^^^ To install `rustup component add rustfmt`, see https://github.com/rust-lang/rustfmt for details'
  fi

# Run commit checker
commit-check:
  #!/bin/bash
  set -euo pipefail

  if command -v cog >/dev/null; then
    echo '==> Running cog check'
    cog check --from-latest-tag
  else
    echo '==> cog not found in PATH, skipping'
    echo '    ^^^ To install `cargo install --locked cocogitto`, see https://github.com/cocogitto/cocogitto for details'
  fi

# Update documentation with any changes detected
update-docs: (_regenerate-metrics "docs/Metrics.md")

# Build project documentation
_build-docs $open="" $nodeps="":
  @echo "==> Building project documentation @$WCN_JUST_ROOT/target/doc"
  @cargo doc --all-features --document-private-items ${nodeps:+--no-deps} ${open:+--open}

# Update the metrics documentation with current metrics
_regenerate-metrics file temp=`mktemp`: build
  @echo '==> Regenerating metrics to @{{file}}'
  @cd scripts && ./metrics-apply.awk <(./metrics-fetch.sh | ./metrics-doc.pl | ./metrics-format.pl) < $WCN_JUST_ROOT/{{file}} > {{temp}}
  @mv -f {{temp}} {{file}}

# Bump the version field of a given Cargo.toml file
_bump-cargo-version version file temp=`mktemp`:
  @echo '==> Bumping {{file}} version to {{version}}'
  @perl -spe 'if (/^version/) { s/("[\w.]+")/"$version"/ }' -- -version={{version}} < {{file}} > {{temp}}
  @mv -f {{temp}} {{file}}<|MERGE_RESOLUTION|>--- conflicted
+++ resolved
@@ -54,48 +54,6 @@
   @echo '==> Cleaning /tmp/wcn'
   rm -rf /tmp/wcn
 
-<<<<<<< HEAD
-# Build WCN docker image
-build-docker:
-  @echo '=> Build WCN docker image'
-  docker compose -f ./docker-compose.yml build
-
-# Start WCN sandbox cluster on docker
-run-docker:
-  @echo '==> Start WCN sandbox cluster on docker'
-  docker compose -f ./docker-compose.yml up -d
-
-# Stop WCN sandbox cluster on docker
-stop-docker:
-  @echo '==> Stop WCN sandbox cluster on docker'
-  docker compose -f ./docker-compose.yml down
-
-
-run-docker-all:
-  @echo '==> Start WCN sandbox cluster on docker'
-  docker compose -f ./docker-compose.yml --profile oracle up -d
-  @sleep 2
-  @sh ./infra/load_anvil_state.sh
-
-
-stop-docker-all:
-  @echo '==> Stop WCN sandbox cluster on docker'
-  docker compose -f ./docker-compose.yml --profile oracle down
-
-
-# Clean up docker WCN sandbox cluster
-clean-docker:
-  @echo '==> Clean WCN sandbox cluster on docker'
-  docker compose  -f ./docker-compose.yml stop
-  docker compose -f ./docker-compose.yml rm -f
-
-# List services running on docker
-ps-docker:
-  @echo '==> List services on docker'
-  docker compose -f ./docker-compose.yml ps
-
-=======
->>>>>>> 7a2261a8
 # Bumps the binary version to the given version
 bump-version to: (_bump-cargo-version to wcn-binary-crate + "/Cargo.toml")
 
