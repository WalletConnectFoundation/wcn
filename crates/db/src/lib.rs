pub use config::Config;
use {
    crate::storage::Storage,
    futures_concurrency::future::Join as _,
    metrics_exporter_prometheus::BuildError as PrometheusBuildError,
    std::{future::Future, io, time::Duration},
    wcn_rpc::server2::{Api as _, Server, ShutdownSignal},
};

pub mod metrics;
mod server;
mod storage;

pub mod config;

#[derive(Debug, thiserror::Error)]
pub enum Error {
    #[error("Failed to initialize prometheus: {0:?}")]
    Prometheus(PrometheusBuildError),

    #[error("Failed to initialize storage: {0:?}")]
    Storage(#[from] storage::Error),

    #[error("Metrics server error: {0}")]
    MetricsServer(io::Error),

    #[error("Database server error: {0}")]
    DatabaseServer(#[from] wcn_rpc::server2::Error),
}

pub fn run(
    shutdown_signal: ShutdownSignal,
    cfg: Config,
) -> Result<impl Future<Output = ()> + Send, Error> {
    let id = cfg.id();

    tracing::info!(ports = ?[cfg.primary_rpc_server_port, cfg.secondary_rpc_server_port], %id, "starting database server");

    let storage = Storage::new(&cfg)?;

    let metrics_guard = metrics::run_update_loop(metrics::Config {
        rocksdb_dir: cfg.rocksdb_dir.clone(),
        rocksdb: cfg.rocksdb.enable_metrics.then(|| storage.db().clone()),
    });

    let primary_rpc_server_cfg = wcn_rpc::server2::Config {
        name: "primary",
        port: cfg.primary_rpc_server_port,
        keypair: cfg.keypair.clone(),
        connection_timeout: cfg.connection_timeout,
        max_connections: cfg.max_connections,
        max_connections_per_ip: cfg.max_connections_per_ip,
        max_connection_rate_per_ip: cfg.max_connection_rate_per_ip,
        max_concurrent_rpcs: cfg.max_concurrent_rpcs,
        priority: wcn_rpc::transport::Priority::High,
        shutdown_signal: shutdown_signal.clone(),
    };

    let secondary_rpc_server_cfg = wcn_rpc::server2::Config {
        name: "secondary",
        port: cfg.secondary_rpc_server_port,
        keypair: cfg.keypair,
        connection_timeout: cfg.connection_timeout,
        max_connections: cfg.max_connections,
        max_connections_per_ip: cfg.max_connections_per_ip,
        max_connection_rate_per_ip: cfg.max_connection_rate_per_ip,
        max_concurrent_rpcs: cfg.max_concurrent_rpcs,
        priority: wcn_rpc::transport::Priority::Low,
        shutdown_signal,
    };

<<<<<<< HEAD
    let primary_rpc_server_fut =
        wcn_storage_api2::rpc::server::database(server::Server::new(storage.clone()))
            .serve(primary_rpc_server_cfg)?;

    let secondary_rpc_server_fut =
        wcn_storage_api2::rpc::server::database(server::Server::new(storage))
            .serve(secondary_rpc_server_cfg)?;
=======
    let database_api = storage_api::rpc::DatabaseApi::new()
        .with_rpc_timeout(Duration::from_millis(500))
        .with_state(server::Server::new(storage));

    let primary_rpc_server_fut = database_api
        .clone()
        .into_server()
        .serve(primary_rpc_server_cfg)?;

    let secondary_rpc_server_fut = database_api.into_server().serve(secondary_rpc_server_cfg)?;
>>>>>>> 565678d8

    Ok(async move {
        let _metrics_guard = metrics_guard;

        (primary_rpc_server_fut, secondary_rpc_server_fut)
            .join()
            .await;
    })
}<|MERGE_RESOLUTION|>--- conflicted
+++ resolved
@@ -69,16 +69,7 @@
         shutdown_signal,
     };
 
-<<<<<<< HEAD
-    let primary_rpc_server_fut =
-        wcn_storage_api2::rpc::server::database(server::Server::new(storage.clone()))
-            .serve(primary_rpc_server_cfg)?;
-
-    let secondary_rpc_server_fut =
-        wcn_storage_api2::rpc::server::database(server::Server::new(storage))
-            .serve(secondary_rpc_server_cfg)?;
-=======
-    let database_api = storage_api::rpc::DatabaseApi::new()
+    let database_api = wcn_storage_api2::rpc::DatabaseApi::new()
         .with_rpc_timeout(Duration::from_millis(500))
         .with_state(server::Server::new(storage));
 
@@ -88,7 +79,6 @@
         .serve(primary_rpc_server_cfg)?;
 
     let secondary_rpc_server_fut = database_api.into_server().serve(secondary_rpc_server_cfg)?;
->>>>>>> 565678d8
 
     Ok(async move {
         let _metrics_guard = metrics_guard;
