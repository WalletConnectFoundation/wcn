--- conflicted
+++ resolved
@@ -42,11 +42,7 @@
 num-traits = "0.2"
 bytes = "1"
 xxhash-rust = { version = "0.8", features = ["xxh3", "const_xxh3"] }
-<<<<<<< HEAD
-wc = { workspace = true, features = ["future_metrics", "future"] }
-=======
-wc = { workspace = true, features = ["metrics"] }
->>>>>>> ea339058
+wc = { workspace = true, features = ["future", "metrics"] }
 metrics = { workspace = true }
 itertools = "0.12"
 serde_with = "3.4"
