#![allow(clippy::manual_async_fn)]

use {
    anyhow::Context,
<<<<<<< HEAD
    futures::{
        future::{FusedFuture, OptionFuture},
        FutureExt,
    },
=======
    futures::{future::FusedFuture, FutureExt},
    irn::fsm,
    irn_rpc::quic::{self, socketaddr_to_multiaddr},
>>>>>>> 661b3ce3
    metrics_exporter_prometheus::{
        BuildError as PrometheusBuildError, PrometheusBuilder, PrometheusHandle,
    },
    serde::{Deserialize, Serialize},
    std::{fmt::Debug, future::Future, io, pin::pin, time::Duration},
    tap::Pipe,
<<<<<<< HEAD
    time::{macros::datetime, OffsetDateTime},
    wcn::fsm,
    wcn_rpc::quic::{self, socketaddr_to_multiaddr},
=======
>>>>>>> 661b3ce3
};
pub use {
    cluster::Cluster,
    config::{Config, RocksdbDatabaseConfig},
    consensus::Consensus,
    logger::Logger,
    network::{Network, RemoteNode},
    storage::Storage,
};

pub mod cluster;
pub mod config;
pub mod consensus;
pub mod logger;
pub mod metrics;
pub mod network;
pub mod signal;
pub mod storage;

/// Version of the node in the testnet.
/// For "performance" tracking purposes only.
const NODE_VERSION: u64 = 0;

<<<<<<< HEAD
/// Deadline after which operator nodes that haven't switched to the updated
/// [`NODE_VERSION`] are going to receive reduced rewards.
const NODE_VERSION_UPDATE_DEADLINE: OffsetDateTime = datetime!(2024-07-25 12:00:00 -0);

pub type Node = wcn::Node<Consensus, Network, Storage>;
=======
pub type Node = irn::Node<Consensus, Network, Storage>;
>>>>>>> 661b3ce3

#[derive(Debug, thiserror::Error)]
pub enum Error {
    #[error("Invalid metrics address: {0}")]
    InvalidMetricsAddress(#[from] std::net::AddrParseError),

    #[error("Metrics server error: {0}")]
    MetricsServer(#[from] hyper::Error),

    #[error("Failed to start Client API server: {0:?}")]
    ClientApiServer(#[from] client_api::server::ServeError),

    #[error("Failed to start Admin API server: {0:?}")]
    AdminApiServer(#[from] admin_api::server::Error),

    #[error("Failed to initialize networking: {0:?}")]
    Network(#[from] quic::Error),

    #[error("Failed to initialize storage: {0:?}")]
    Storage(storage::Error),

    #[error("Failed to initialize Consensus: {0:?}")]
    Consensus(consensus::InitializationError),

    #[error("Failed to interact with smart contract: {0:?}")]
    Contract(anyhow::Error),

    #[error("Failed to initialize performance tracker: {0:?}")]
    PerformanceTracker(anyhow::Error),

    #[error("Status reporter error: {0:?}")]
    StatusReporter(anyhow::Error),

    #[error("Failed to initialize prometheus: {0:?}")]
    Prometheus(PrometheusBuildError),

    #[error("Failed to read network interfaces: {0:?}")]
    ReadNetworkInterfaces(io::Error),

    #[error("Failed to find a public IP of this node")]
    NoPublicIp,
}

#[cfg(feature = "memory_profiler")]
mod alloc {
    use wc::alloc::{self, profiler};

    #[global_allocator]
    static GLOBAL: profiler::Alloc<alloc::Jemalloc, profiler::JemallocSingleBinFilter> =
        profiler::Alloc::new(alloc::Jemalloc, profiler::JemallocSingleBinFilter::new(160));
}

#[cfg(not(feature = "memory_profiler"))]
mod alloc {
    #[global_allocator]
    static GLOBAL: wc::alloc::Jemalloc = wc::alloc::Jemalloc;
}

pub fn exec() -> anyhow::Result<()> {
    let _logger = Logger::init(logger::LogFormat::Json, None, None);

    for (key, value) in vergen_pretty::vergen_pretty_env!() {
        if let Some(value) = value {
            tracing::warn!(key, value, "build info");
        }
    }

    let prometheus = PrometheusBuilder::new()
        .install_recorder()
        .map_err(Error::Prometheus)?;

    let cfg = Config::from_env().context("failed to parse config")?;

    tokio::runtime::Builder::new_multi_thread()
        .enable_all()
        .build()
        .unwrap()
        .block_on(async move {
            run(signal::shutdown_listener()?, prometheus, &cfg)
                .await?
                .await;
            Ok(())
        })
}

pub async fn run(
    shutdown_fut: impl Future<Output = fsm::ShutdownReason> + Send,
    prometheus: PrometheusHandle,
    cfg: &Config,
) -> Result<impl Future<Output = ()> + Send, Error> {
    let storage = Storage::new(cfg).map_err(Error::Storage)?;
    let network = Network::new(cfg)?;

    tracing::info!(addr = %cfg.server_addr, node_id = %cfg.id, "Running");

    let consensus = Consensus::new(cfg, network.clone())
        .await
        .map_err(Error::Consensus)?;

<<<<<<< HEAD
    let (performance_tracker, status_reporter) = if let Some(c) = &cfg.smart_contract {
        let rpc_url = &c.eth_rpc_url;
        let addr = &c.config_address;

        let pr = if let Some(pr) = &c.performance_reporter {
            let dir = pr.tracker_dir.clone();

            let reporter = contract::new_performance_reporter(rpc_url, addr, &pr.signer_mnemonic)
                .await
                .map_err(Error::Contract)?;

            performance::Tracker::new(
                network.clone(),
                consensus.clone(),
                reporter,
                dir,
                NODE_VERSION,
                NODE_VERSION_UPDATE_DEADLINE,
            )
            .await
            .map(Some)
            .map_err(Error::PerformanceTracker)?
        } else {
            None
        };

        let sr = if let Some(eth_address) = &cfg.eth_address {
            Some(
                contract::new_status_reporter(rpc_url, addr, eth_address)
                    .await
                    .map_err(Error::Contract)?,
            )
        } else {
            None
        };

        (pr, sr)
    } else {
        (None, None)
    };

    let node_opts = wcn::NodeOpts {
=======
    let node_opts = irn::NodeOpts {
>>>>>>> 661b3ce3
        replication_request_timeout: Duration::from_millis(cfg.replication_request_timeout),
        replication_concurrency_limit: cfg.request_concurrency_limit,
        replication_request_queue: cfg.request_limiter_queue,
        warmup_delay: Duration::from_millis(cfg.warmup_delay),
        authorization: cfg
            .authorized_clients
            .as_ref()
            .map(|ids| wcn::AuthorizationOpts {
                allowed_coordinator_clients: ids.clone(),
            }),
    };

    let node = wcn::Node::new(
        cluster::Node {
            id: cfg.id,
            addr: socketaddr_to_multiaddr((cfg.server_addr, cfg.replica_api_server_port)),
            region: cfg.region,
            organization: cfg.organization.clone(),
            eth_address: cfg.eth_address.clone(),
        },
        node_opts,
        consensus,
        network,
        storage,
    );

    Network::spawn_servers(cfg, node.clone(), prometheus.clone())?;

    let metrics_srv = metrics::serve(cfg.clone(), node.clone(), prometheus)?.pipe(tokio::spawn);

    let node_clone = node.clone();
    let node_fut = async move {
        match node.clone().run().await {
            Ok(shutdown_reason) => node.consensus().shutdown(shutdown_reason).await,
            Err(err) => tracing::warn!(?err, "Node::run"),
        };
    };

    Ok(async move {
        let mut shutdown_fut = pin!(shutdown_fut.fuse());
        let mut metrics_server_fut = pin!(metrics_srv.fuse());
        let mut node_fut = pin!(node_fut);

        loop {
            tokio::select! {
                biased;

                reason = &mut shutdown_fut, if !shutdown_fut.is_terminated() => {
                    if let Err(err) = node_clone.shutdown(reason) {
                        tracing::warn!("{err}");
                    }
                }

                _ = &mut metrics_server_fut, if !metrics_server_fut.is_terminated() => {
                    tracing::warn!("metrics server unexpectedly finished");
                }

                _ = &mut node_fut => {
                    break;
                }
            }
        }
    })
}

#[derive(
    Clone, Copy, Debug, Default, Hash, Eq, PartialEq, Ord, PartialOrd, Deserialize, Serialize,
)]
pub struct TypeConfig;<|MERGE_RESOLUTION|>--- conflicted
+++ resolved
@@ -2,28 +2,17 @@
 
 use {
     anyhow::Context,
-<<<<<<< HEAD
-    futures::{
-        future::{FusedFuture, OptionFuture},
-        FutureExt,
-    },
-=======
     futures::{future::FusedFuture, FutureExt},
-    irn::fsm,
-    irn_rpc::quic::{self, socketaddr_to_multiaddr},
->>>>>>> 661b3ce3
     metrics_exporter_prometheus::{
-        BuildError as PrometheusBuildError, PrometheusBuilder, PrometheusHandle,
+        BuildError as PrometheusBuildError,
+        PrometheusBuilder,
+        PrometheusHandle,
     },
     serde::{Deserialize, Serialize},
     std::{fmt::Debug, future::Future, io, pin::pin, time::Duration},
     tap::Pipe,
-<<<<<<< HEAD
-    time::{macros::datetime, OffsetDateTime},
     wcn::fsm,
     wcn_rpc::quic::{self, socketaddr_to_multiaddr},
-=======
->>>>>>> 661b3ce3
 };
 pub use {
     cluster::Cluster,
@@ -47,15 +36,7 @@
 /// For "performance" tracking purposes only.
 const NODE_VERSION: u64 = 0;
 
-<<<<<<< HEAD
-/// Deadline after which operator nodes that haven't switched to the updated
-/// [`NODE_VERSION`] are going to receive reduced rewards.
-const NODE_VERSION_UPDATE_DEADLINE: OffsetDateTime = datetime!(2024-07-25 12:00:00 -0);
-
 pub type Node = wcn::Node<Consensus, Network, Storage>;
-=======
-pub type Node = irn::Node<Consensus, Network, Storage>;
->>>>>>> 661b3ce3
 
 #[derive(Debug, thiserror::Error)]
 pub enum Error {
@@ -155,52 +136,7 @@
         .await
         .map_err(Error::Consensus)?;
 
-<<<<<<< HEAD
-    let (performance_tracker, status_reporter) = if let Some(c) = &cfg.smart_contract {
-        let rpc_url = &c.eth_rpc_url;
-        let addr = &c.config_address;
-
-        let pr = if let Some(pr) = &c.performance_reporter {
-            let dir = pr.tracker_dir.clone();
-
-            let reporter = contract::new_performance_reporter(rpc_url, addr, &pr.signer_mnemonic)
-                .await
-                .map_err(Error::Contract)?;
-
-            performance::Tracker::new(
-                network.clone(),
-                consensus.clone(),
-                reporter,
-                dir,
-                NODE_VERSION,
-                NODE_VERSION_UPDATE_DEADLINE,
-            )
-            .await
-            .map(Some)
-            .map_err(Error::PerformanceTracker)?
-        } else {
-            None
-        };
-
-        let sr = if let Some(eth_address) = &cfg.eth_address {
-            Some(
-                contract::new_status_reporter(rpc_url, addr, eth_address)
-                    .await
-                    .map_err(Error::Contract)?,
-            )
-        } else {
-            None
-        };
-
-        (pr, sr)
-    } else {
-        (None, None)
-    };
-
     let node_opts = wcn::NodeOpts {
-=======
-    let node_opts = irn::NodeOpts {
->>>>>>> 661b3ce3
         replication_request_timeout: Duration::from_millis(cfg.replication_request_timeout),
         replication_concurrency_limit: cfg.request_concurrency_limit,
         replication_request_queue: cfg.request_limiter_queue,
