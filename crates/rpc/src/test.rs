--- conflicted
+++ resolved
@@ -5,11 +5,7 @@
         identity::Keypair,
         quic,
         server::{self, ClientConnectionInfo},
-<<<<<<< HEAD
-        transport::{self, BiDirectionalStream, NoHandshake},
-=======
-        transport::{BiDirectionalStream, NoHandshake, PostcardCodec},
->>>>>>> 7a149fd3
+        transport::{self, BiDirectionalStream, NoHandshake, PostcardCodec},
         Id as RpcId,
         Multiaddr,
         PeerAddr,
