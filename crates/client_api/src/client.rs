use {
    super::*,
    arc_swap::ArcSwap,
    futures_util::{SinkExt as _, Stream, StreamExt},
    std::{
        collections::{HashMap, HashSet},
        convert::Infallible,
        sync::Arc,
        time::Duration,
    },
    tokio::sync::{mpsc, oneshot},
    wcn_rpc::{
        client::{
            middleware::{Timeouts, WithTimeouts, WithTimeoutsExt as _},
            AnyPeer,
        },
        identity::Keypair,
<<<<<<< HEAD
        transport::{self, NoHandshake},
        Multiaddr,
=======
        transport::NoHandshake,
        PeerAddr,
>>>>>>> 7a149fd3
    },
};

const DEFAULT_AUTH_TOKEN_TTL: Duration = Duration::from_secs(30 * 60);
const MIN_AUTH_TOKEN_TTL: Duration = Duration::from_secs(5 * 60);

/// [`Client`] config.
#[derive(Clone)]
pub struct Config {
    /// [`Keypair`] of the [`Client`].
    pub keypair: Keypair,

    /// Timeout of establishing a network connection.
    pub connection_timeout: Duration,

    /// Timeout of a [`Client`] operation.
    pub operation_timeout: Duration,

    /// [`PeerAddr`] of the API servers.
    pub nodes: HashSet<PeerAddr>,

    pub auth_purpose: token::Purpose,

    pub auth_token_ttl: Duration,

    pub namespaces: Vec<auth::Auth>,
}

impl Config {
    pub fn new(nodes: impl Into<HashSet<PeerAddr>>) -> Self {
        Self {
            keypair: Keypair::generate_ed25519(),
            connection_timeout: Duration::from_secs(5),
            operation_timeout: Duration::from_secs(10),
            nodes: nodes.into(),
            auth_purpose: token::Purpose::Storage,
            auth_token_ttl: DEFAULT_AUTH_TOKEN_TTL,
            namespaces: Default::default(),
        }
    }

    /// Overwrites [`Config::keypair`].
    pub fn with_keypair(mut self, keypair: Keypair) -> Self {
        self.keypair = keypair;
        self
    }

    /// Overwrites [`Config::connection_timeout`].
    pub fn with_connection_timeout(mut self, timeout: Duration) -> Self {
        self.connection_timeout = timeout;
        self
    }

    /// Overwrites [`Config::operation_timeout`].
    pub fn with_operation_timeout(mut self, timeout: Duration) -> Self {
        self.operation_timeout = timeout;
        self
    }

    pub fn with_namespaces(mut self, namespaces: impl Into<Vec<auth::Auth>>) -> Self {
        self.namespaces = namespaces.into();
        self
    }

    pub fn with_auth_ttl(mut self, ttl: Duration) -> Self {
        self.auth_token_ttl = ttl;
        self
    }
}

struct Inner {
    rpc_client: WithTimeouts<wcn_rpc::quic::Client>,
    namespaces: Vec<auth::Auth>,
    auth_ttl: Duration,
    auth_token: Arc<ArcSwap<token::Token>>,
    cluster: Arc<ArcSwap<domain::Cluster>>,
    nodes: Vec<PeerAddr>,
}

impl Inner {
    async fn refresh_auth_token(&self) -> Result<(), token::Error> {
        let address = rand::seq::SliceRandom::choose(&self.nodes[..], &mut rand::thread_rng())
            .ok_or(Error::NodeNotAvailable)?;

        let nonce = CreateAuthNonce::send(&self.rpc_client, address, &())
            .await
            .map_err(Error::from)?;

        let namespaces = self
            .namespaces
            .iter()
            .map(|auth| token::NamespaceAuth {
                namespace: auth.public_key(),
                signature: auth.sign(nonce.as_ref()),
            })
            .collect();

        let req = token::Config {
            purpose: token::Purpose::Storage,
            duration: Some(self.auth_ttl),
            namespaces,
        };

        let token = CreateAuthToken::send(&self.rpc_client, address, &req)
            .await
            .map_err(Error::from)?
            .map_err(Error::Api)?;

        self.auth_token.store(Arc::new(token));

        Ok(())
    }

    async fn update_cluster(&self) -> Result<(), super::Error> {
        let update = GetClusterV2::send(&self.rpc_client, &AnyPeer, &())
            .await
            .map_err(Error::from)?
            .map_err(Error::Api)?;

        self.apply_cluster_update(update).await?;

        Ok(())
    }

    async fn apply_cluster_update(&self, update: ClusterUpdate) -> Result<(), super::Error> {
        let cluster = tokio::task::spawn_blocking(move || {
            let snapshot = serde_json::from_slice(&update.0).map_err(|_| Error::Serialization)?;
            let cluster =
                Arc::new(domain::Cluster::from_snapshot(snapshot).map_err(Error::Cluster)?);
            Ok::<_, Error<super::Error>>(cluster)
        })
        .await
        .map_err(|err| Error::Other(err.to_string()))??;

        self.cluster.store(cluster);

        Ok(())
    }
}

async fn updater(inner: Arc<Inner>, shutdown_rx: oneshot::Receiver<()>) {
    let (tx, rx) = mpsc::channel(1);

    tokio::select! {
        _ = cluster_update(&inner, tx) => {},
        _ = auth_token_update(&inner) => {},
        _ = peer_liveness_check(&inner, rx) => {},
        _ = shutdown_rx => {}
    }
}

async fn peer_liveness_check(inner: &Inner, mut update_rx: mpsc::Receiver<()>) {
    use echo_api::client;

    // The registry is needed only to store client handles. Dropping these handles
    // shuts down the client.
    #[allow(clippy::collection_is_never_read)]
    let mut registry = HashMap::new();
    let mut current_peers = HashSet::new();

    loop {
        let cluster = inner.cluster.load_full();

        let next_peers = cluster
            .nodes()
            .map(|node| node.addr())
            .collect::<HashSet<_>>();

        // Removed nodes.
        for addr in current_peers.difference(&next_peers) {
            registry.remove(addr);
        }

        // Added nodes.
        for addr in next_peers.difference(&current_peers) {
            // Echo server is currently hosted on the same address we're using for storage
            // API, but it's TCP instead of UDP.
            if let Ok(socketaddr) = addr.quic_socketaddr() {
                registry.insert(addr.clone(), client::spawn(socketaddr));
            } else {
                tracing::warn!(?addr, "failed to parse socket address for peer");
            }
        }

        current_peers = next_peers;

        if update_rx.recv().await.is_none() {
            break;
        }
    }
}

async fn cluster_update(inner: &Inner, update_tx: mpsc::Sender<()>) {
    loop {
        let stream =
            ClusterUpdatesV2::send(&inner.rpc_client, &AnyPeer, &|_, rx| async move { Ok(rx) })
                .await;

        let mut rx = match stream {
            Ok(rx) => rx,

            Err(err) => {
                tracing::error!(?err, "failed to subscribe to any peer");

                wc::metrics::counter!("wcn_client_api_cluster_connection_failed").increment(1);

                tokio::time::sleep(Duration::from_secs(1)).await;
                continue;
            }
        };

        loop {
            match rx.recv_message().await {
                Ok(Ok(update)) => {
                    if let Err(err) = inner.apply_cluster_update(update).await {
                        tracing::warn!(?err, "failed to apply cluster update");
                    }

                    let _ = update_tx.try_send(());
                    wc::metrics::counter!("wcn_client_api_cluster_updates").increment(1);
                }

                res @ (Ok(Err(_)) | Err(_)) => {
                    tracing::warn!(
                        ?res,
                        "failed to receive cluster update frame, resubscribing..."
                    );

                    wc::metrics::counter!("wcn_client_api_cluster_updates_failed").increment(1);

                    tokio::time::sleep(Duration::from_secs(1)).await;
                    break;
                }
            }
        }
    }
}

async fn auth_token_update(inner: &Inner) {
    // Subtract 2 minutes from the token duration to refresh it before it expires.
    let normal_delay = inner
        .auth_ttl
        .checked_sub(Duration::from_secs(2 * 60))
        .unwrap_or(Duration::from_secs(30));

    let mut next_delay = normal_delay;

    // Delay the initial refresh, since we assume the token has just been created in
    // the constructor.
    loop {
        tokio::time::sleep(next_delay).await;

        if let Err(err) = inner.refresh_auth_token().await {
            tracing::warn!(?err, "failed to refresh auth token");

            wc::metrics::counter!("wcn_client_api_token_updates_failed").increment(1);

            next_delay = Duration::from_secs(1);
        } else {
            wc::metrics::counter!("wcn_client_api_token_updates").increment(1);

            next_delay = normal_delay;
        }
    }
}

/// API client.
#[derive(Clone)]
pub struct Client {
    inner: Arc<Inner>,
    _shutdown_tx: Arc<oneshot::Sender<()>>,
}

impl Client {
    /// Creates a new [`Client`].
    pub async fn new(config: Config) -> Result<Self> {
        if config.auth_token_ttl < MIN_AUTH_TOKEN_TTL {
            return Err(Error::TokenTtl);
        }

        let nodes = config.nodes.iter().cloned().collect();

        let rpc_client_config = wcn_rpc::client::Config {
            keypair: config.keypair,
            known_peers: config.nodes,
            handshake: NoHandshake,
            connection_timeout: config.connection_timeout,
            server_name: crate::RPC_SERVER_NAME,
            priority: transport::Priority::High,
        };

        let timeouts = Timeouts::new()
            .with_default(config.operation_timeout)
            .with::<{ Subscribe::ID }>(None)
            .with::<{ ClusterUpdatesV2::ID }>(None);

        let rpc_client = wcn_rpc::quic::Client::new(rpc_client_config)
            .map_err(|err| Error::Other(err.to_string()))?
            .with_timeouts(timeouts);

        let (shutdown_tx, shutdown_rx) = oneshot::channel();

        let inner = Arc::new(Inner {
            rpc_client,
            namespaces: config.namespaces,
            auth_ttl: config.auth_token_ttl,
            auth_token: Arc::new(ArcSwap::from_pointee(token::Token::default())),
            cluster: Arc::new(ArcSwap::from_pointee(domain::Cluster::new())),
            nodes,
        });

        // Preload the client with initial auth token and cluster state.
        let (token_res, cluster_res) =
            tokio::join!(inner.refresh_auth_token(), inner.update_cluster());

        token_res.map_err(|err| Error::TokenUpdate(err.to_string()))?;
        cluster_res.map_err(|err| Error::ClusterUpdate(err.to_string()))?;

        // Run a task that will periodically refresh auth token and cluster state.
        tokio::spawn(updater(inner.clone(), shutdown_rx));

        Ok(Self {
            inner,
            _shutdown_tx: Arc::new(shutdown_tx),
        })
    }

    /// Publishes the provided message to the specified channel.
    pub async fn publish(&self, channel: Vec<u8>, message: Vec<u8>) -> Result<()> {
        Publish::send(&self.inner.rpc_client, &AnyPeer, &PublishRequest {
            channel,
            message,
        })
        .await
        .map_err(Into::into)
    }

    /// Subscribes to the [`SubscriptionEvent`]s of the provided `channel`s, and
    /// handles them using the provided `event_handler`.
    pub async fn subscribe(
        &self,
        channels: HashSet<Vec<u8>>,
    ) -> Result<impl Stream<Item = Result<SubscriptionEvent>>> {
        let channels = &channels;

        let stream = Subscribe::send(&self.inner.rpc_client, &AnyPeer, &|mut tx, rx| async move {
            tx.send(SubscribeRequest {
                channels: channels.clone(),
            })
            .await?;

            Ok(rx)
        })
        .await?
        .map(|data| match data {
            Ok(rpc_res) => rpc_res
                .map(|resp| SubscriptionEvent {
                    channel: resp.channel,
                    message: resp.message,
                })
                .map_err(|err| Error::Transport(err.to_string())),

            Err(err) => Err(Error::Transport(err.to_string())),
        });

        Ok(stream)
    }

    pub fn cluster(&self) -> Arc<ArcSwap<domain::Cluster>> {
        self.inner.cluster.clone()
    }

    pub fn peek_cluster(&self) -> arc_swap::Guard<Arc<domain::Cluster>> {
        self.inner.cluster.load()
    }

    pub fn auth_token(&self) -> Arc<ArcSwap<token::Token>> {
        self.inner.auth_token.clone()
    }

    pub fn peek_auth_token(&self) -> arc_swap::Guard<Arc<token::Token>> {
        self.inner.auth_token.load()
    }
}

/// Error of a [`Client`] operation.
#[derive(Clone, Debug, thiserror::Error)]
pub enum Error<A = Infallible> {
    /// API error.
    #[error("API: {0:?}")]
    Api(A),

    /// Transport error.
    #[error("Transport: {0}")]
    Transport(String),

    /// Client is not authorized to perform the operation.
    #[error("Client is not authorized to perform the operation")]
    Unauthorized,

    /// Operation timed out.
    #[error("Operation timed out")]
    Timeout,

    #[error("Serialization failed")]
    Serialization,

    #[error("Invalid auth token TTL")]
    TokenTtl,

    #[error("Failed to update auth token: {0}")]
    TokenUpdate(String),

    #[error("Failed to update cluster: {0}")]
    ClusterUpdate(String),

    #[error("Cluster view error: {0}")]
    Cluster(#[from] domain::cluster::Error),

    #[error("Node not available")]
    NodeNotAvailable,

    /// Other error.
    #[error("Other: {0}")]
    Other(String),
}

impl<A> From<wcn_rpc::client::Error> for Error<A> {
    fn from(err: wcn_rpc::client::Error) -> Self {
        let rpc_err = match err {
            wcn_rpc::client::Error::Transport(err) => return Self::Transport(err.to_string()),
            wcn_rpc::client::Error::Rpc { error, .. } => error,
        };

        match rpc_err.code.as_ref() {
            wcn_rpc::error_code::TIMEOUT => Self::Timeout,
            _ => Self::Other(format!("{rpc_err:?}")),
        }
    }
}

/// [`Client`] operation [`Result`].
pub type Result<T, A = Infallible> = std::result::Result<T, Error<A>>;<|MERGE_RESOLUTION|>--- conflicted
+++ resolved
@@ -15,13 +15,8 @@
             AnyPeer,
         },
         identity::Keypair,
-<<<<<<< HEAD
         transport::{self, NoHandshake},
-        Multiaddr,
-=======
-        transport::NoHandshake,
         PeerAddr,
->>>>>>> 7a149fd3
     },
 };
 
